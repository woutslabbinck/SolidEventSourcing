--- conflicted
+++ resolved
@@ -75,22 +75,9 @@
     logger.info(`LDES in Solid URL: ${lilURL}`)
     logger.info(`Version Identifier: ${versionIdentifier}`)
     logger.info(`Timestamp path: ${treePath}`)
-<<<<<<< HEAD
+    logger.info(`VersionOf path: ${versionOfPath}`)
     const session = await initSession(credentialsFileName);
     if (session) {
-=======
-    logger.info(`VersionOf path: ${versionOfPath}`)
-    let session: Session;
-    if (credentialsFileName !== "None") {
-        const credentials = JSON.parse(readFileSync(process.argv[6], 'utf-8'));
-        session = new Session();
-        await session.login({
-            clientId: credentials.clientId,
-            clientSecret: credentials.clientSecret,
-            refreshToken: credentials.refreshToken,
-            oidcIssuer: credentials.issuer,
-        });
->>>>>>> bd158c12
         logger.info(`User logged in: ${session.info.webId}`)
     }
     // Retrieve metadata of lil if it already exists
